﻿//#define YES
/**
Copyright 2014-2017 Robert McNeel and Associates

Licensed under the Apache License, Version 2.0 (the "License");
you may not use this file except in compliance with the License.
You may obtain a copy of the License at

http://www.apache.org/licenses/LICENSE-2.0

Unless required by applicable law or agreed to in writing, software
distributed under the License is distributed on an "AS IS" BASIS,
WITHOUT WARRANTIES OR CONDITIONS OF ANY KIND, either express or implied.
See the License for the specific language governing permissions and
limitations under the License.
**/

using System;
using System.Drawing;
using System.Threading;
using ccl;
using Rhino.DocObjects;
using RhinoCyclesCore.Core;
using RhinoCyclesCore.Database;
using Rhino;
using System.Collections.Generic;

namespace RhinoCyclesCore.RenderEngines
{
	public class ViewportRenderEngine : RenderEngine
	{
		public ViewportRenderEngine(uint docRuntimeSerialNumber, Guid pluginId, ViewInfo view, Rhino.Display.DisplayPipelineAttributes attr, bool useOpenGl) : base(pluginId, docRuntimeSerialNumber, view, null, attr, true)
		{
			UsingOpenGl = useOpenGl;
			Client = new Client();
			State = State.Rendering;

			Database.ViewChanged += Database_ViewChanged;
			BeginChangesNotified += ViewportRenderEngine_BeginChangesNotified;

#region create callbacks for Cycles
			m_update_callback = UpdateCallback;
			m_update_render_tile_callback = null;
			m_write_render_tile_callback = null;
			if(!UsingOpenGl)
				m_write_render_tile_callback = WriteRenderTileCallback;
			m_test_cancel_callback = null;
			m_display_update_callback = null;
			m_logger_callback = ViewportLoggerCallback;

			CSycles.log_to_stdout(false);
			//CSycles.set_logger(Client.Id, m_logger_callback);
#endregion
			
		}

		private bool _bvhUploaded = false;
		private bool _sessionCancelFlagged = false;
		private void ViewportRenderEngine_BeginChangesNotified(object sender, EventArgs e)
		{
			if (IsUploading || !_bvhUploaded)
			{
				_sessionCancelFlagged = true;
				return;
			}
			Session?.Cancel("Begin changes notification");
		}

		public void ViewportLoggerCallback(string msg) {
			RcCore.OutputDebugString($"{msg}\n");
		}


		private bool _disposed;
		public override void Dispose(bool isDisposing)
		{
			if (_disposed) return;

			Database?.Dispose();
			Client?.Dispose();
			base.Dispose(isDisposing);
			_disposed = true;
		}

		void Database_ViewChanged(object sender, ChangeDatabase.ViewChangedEventArgs e)
		{
			if (e.SizeChanged) SetRenderSize(e.NewSize.Width, e.NewSize.Height);
			View = e.View;
		}

		/// <summary>
		/// Event argument for PassRendered. It holds the sample (pass)
		/// that has been completed.
		/// </summary>
		public class PassRenderedEventArgs : EventArgs
		{
			public PassRenderedEventArgs(int sample, ViewInfo view)
			{
				Sample = sample;
				View = view;
			}

			/// <summary>
			/// The completed sample (pass).
			/// </summary>
			public int Sample { get; private set; }

			public ViewInfo View { get; private set; }
		}
		/// <summary>
		/// Event that gets fired when the render engine completes handling one
		/// pass (sample) from Cycles.
		/// </summary>
		public event EventHandler<PassRenderedEventArgs> PassRendered;

		public void DrawOpenGl(float alpha)
		{
			var width = RenderDimension.Width;
			var height = RenderDimension.Height;
			Session.RhinoDraw(width, height, alpha);
			
		}

		private bool UsingOpenGl { get; set; }

		/// <summary>
		/// Set new size for the internal RenderWindow object.
		/// </summary>
		/// <param name="w">Width in pixels</param>
		/// <param name="h">Height in pixels</param>
		public void SetRenderSize(int w, int h)
		{
			if (UsingOpenGl) return;
			RenderWindow?.SetSize(new Size(w, h));
		}

		public class RenderStartedEventArgs : EventArgs
		{
			public bool Success { get; private set; }

			public RenderStartedEventArgs(bool success)
			{
				Success = success;
			}
		}

		//bool _firstDone = false;

		/// <summary>
		/// Event gets fired when the renderer has started.
		/// </summary>
		public event EventHandler<RenderStartedEventArgs> RenderStarted;

		public bool Locked { get; set; }

		/// <summary>
		/// Entry point for viewport interactive rendering
		/// </summary>
		public void Renderer()
		{
			Locked = false;

			var doc = RhinoDoc.FromRuntimeSerialNumber(m_doc_serialnumber);
			var vi = new ViewInfo(doc.Views.ActiveView.ActiveViewport);
			var vpi = vi.Viewport;

			var client = Client;
			var rw = RenderWindow;

			if (rw == null) return;

			_throttle = RcCore.It.EngineSettings.ThrottleMs;
			_samples = Attributes?.RealtimeRenderPasses ?? RcCore.It.EngineSettings.Samples;

			#region pick a render device

#if YES
			var rd0 = Device.GetDevice(0);
			var rd1 = Device.GetDevice(1);
			var rd2 = Device.GetDevice(2);
			var rd3 = Device.GetDevice(3);
			var rd4 = Device.GetDevice(4);
			var rdlist = new List<Device>();
			//rdlist.Add(rd0);
			rdlist.Add(rd1);
			rdlist.Add(rd2);
			//rdlist.Add(rd3);
			//rdlist.Add(rd4);

			var renderDevice = Device.CreateMultiDevice(rdlist);

#else
			TriggerCurrentViewportSettingsRequested();
			var renderDevice = RenderDevice; // RcCore.It.EngineSettings.RenderDevice;
#endif

			#endregion

			var scaledPixelSize = Dpi / 72.0f;
			var pixelSize = Math.Max(1, (int)(scaledPixelSize * RcCore.It.EngineSettings.DpiScale));

			#region set up session parameters
			ThreadCount = (renderDevice.IsCpu ? RcCore.It.EngineSettings.Threads : 0);
			var sessionParams = new SessionParameters(client, renderDevice)
			{
				Experimental = false,
				Samples = (int)_samples,
				TileSize = TileSize(),
				TileOrder = TileOrder.Center,
				Threads = (uint)ThreadCount,
				ShadingSystem = ShadingSystem.SVM,
				SkipLinearToSrgbConversion = true,
				DisplayBufferLinear = true,
				Background = !UsingOpenGl,
				ProgressiveRefine = true,
				Progressive = true,
				PixelSize = pixelSize,
			};
			if(UsingOpenGl && RcCore.It.EngineSettings.UseStartResolution) sessionParams.StartResolution = RcCore.It.EngineSettings.StartResolution;
			#endregion

			if (this == null || CancelRender) return;

			#region create session for scene
			Session = new Session(client, sessionParams);
			#endregion

			CreateScene(client, Session, renderDevice, this);

			TriggerCurrentViewportSettingsRequested();

			// register callbacks before starting any rendering
			SetCallbacks();

			// main render loop, including restarts
			#region start the rendering thread, wait for it to complete, we're rendering now!

			if (this != null && !CancelRender)
			{
				CheckFlushQueue();
			}
			if (this != null && !CancelRender)
			{
				Synchronize();
				Flush = false;
			}

			if (this != null && !CancelRender)
			{
				Session.PrepareRun();
			}

			#endregion

			// We've got Cycles rendering now, notify anyone who cares
			RenderStarted?.Invoke(this, new RenderStartedEventArgs(!CancelRender));

			while (this != null && !IsStopped)
			{
				if(this != null && _needReset) {
					_needReset = false;
					var size = RenderDimension;

					Session.Scene.Integrator.NoShadows = RcCore.It.EngineSettings.NoShadows;
					Session.Scene.Integrator.TagForUpdate();

					// lets reset session
					Session.Reset(size.Width, size.Height, _samples);
				}
				if(this != null && IsRendering) {
					var smpl = Session.Sample();
					if (smpl>-1 && !Flush)
					{
						PassRendered?.Invoke(this, new PassRenderedEventArgs(smpl+1, View));
					}
				}
				_bvhUploaded = true;
				if (this != null && !Locked && !CancelRender && !IsStopped && Flush)
				{
					if (_sessionCancelFlagged)
					{
						Session?.Cancel("Changes detected");
					}
					CheckFlushQueue();
					Synchronize();
					_needReset = true;
					Flush = false;
					_sessionCancelFlagged = false;
				}
				else
				{
					Thread.Sleep(_throttle);
				}
			}

			if (this != null)
			{
				Session.EndRun();
				Session.Destroy();
			}
		}

		/// <summary>
		/// Check if we should change render engine status. If the changequeue
		/// has notified us of any changes Flush will be true. If we're rendering
		/// then move to State.Halted and cancel our current render progress.
		/// </summary>
		public void CheckFlushQueue()
		{
<<<<<<< HEAD
			if (this==null || State != State.Rendering || Database == null) return;
=======
			if (this == null || CancelRender) return;
>>>>>>> 4f02d8c2
			if (State == State.Waiting) Continue();

			// flush the queue
			if(!CancelRender) Database.Flush();

			// if we've got actually changes we care about
			// change state to signal need for uploading
			if (!CancelRender && HasSceneChanges())
			{
				if (!CancelRender && Database.HasBvhChanges()) {
					_bvhUploaded = false;
				}
				State = State.Uploading;
			}
		}

		public event EventHandler Synchronized;

		public void TriggerSynchronized()
		{
			Synchronized?.Invoke(this, EventArgs.Empty);
		}

		public event EventHandler StartSynchronizing;

		public void TriggerStartSynchronizing()
		{
			StartSynchronizing?.Invoke(this, EventArgs.Empty);
		}
		public void Synchronize()
		{
			if (Session != null && State == State.Uploading)
			{
				TriggerStartSynchronizing();
				
				if (UploadData())
				{
					State = State.Rendering;
					_needReset = true;
				}

				if (CancelRender)
				{
					State = State.Stopped;
				}
				TriggerSynchronized();
			}
		}

		public void ChangeSamples(int samples)
		{
			_samples = Math.Max(1, samples);
			Session?.SetSamples(samples);
		}

		public void ToggleNoShadows()
		{
			_needReset = true;
		}
	}

}<|MERGE_RESOLUTION|>--- conflicted
+++ resolved
@@ -307,11 +307,8 @@
 		/// </summary>
 		public void CheckFlushQueue()
 		{
-<<<<<<< HEAD
+			if (this == null || CancelRender) return;
 			if (this==null || State != State.Rendering || Database == null) return;
-=======
-			if (this == null || CancelRender) return;
->>>>>>> 4f02d8c2
 			if (State == State.Waiting) Continue();
 
 			// flush the queue
