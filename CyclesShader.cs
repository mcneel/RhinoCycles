--- conflicted
+++ resolved
@@ -234,15 +234,7 @@
 				rm.HandleTexturedValue(Pbr.OpacityIor, shb.PbrIor);
 				Utilities.HandleRenderTexture(shb.PbrIor.Texture, shb.PbrIorTexture, 1.0f);
 				rm.HandleTexturedValue(Pbr.OpacityRoughness, shb.PbrTransmissionRoughness);
-				//ALB - removed specific normal maps from PBR definition.  Normal maps share a slot with bump like the rest of Rhino
-				//rm.HandleTexturedValue(Pbr.Normal, shb.PbrNormal);
-				//Utilities.HandleRenderTexture(shb.PbrNormal.Texture, shb.PbrNormalTexture, gamma);
 				Utilities.HandleRenderTexture(shb.PbrTransmissionRoughness.Texture, shb.PbrTransmissionRoughnessTexture, 1.0f);
-<<<<<<< HEAD
-=======
-				//rm.HandleTexturedValue(Pbr.Normal, shb.PbrNormal);
-				//Utilities.HandleRenderTexture(shb.PbrNormal.Texture, shb.PbrNormalTexture, 1.0f);
->>>>>>> 765d07c3
 				rm.HandleTexturedValue(Pbr.Emission, shb.PbrEmission);
 				Utilities.HandleRenderTexture(shb.PbrEmission.Texture, shb.PbrEmissionTexture, gamma);
 				rm.HandleTexturedValue(Pbr.Bump, shb.PbrBump);
@@ -542,13 +534,6 @@
 		public TexturedFloat PbrTransmissionRoughness = new TexturedFloat(Pbr.OpacityRoughness, 0.0f, false, 0.0f);
 		public CyclesTextureImage PbrTransmissionRoughnessTexture = new CyclesTextureImage();
 
-<<<<<<< HEAD
-		//ALB - removed specific normal maps from PBR definition.  Normal maps share a slot with bump like the rest of Rhino
-=======
->>>>>>> 765d07c3
-		//public TexturedColor PbrNormal = new TexturedColor(Pbr.Normal, Color4f.Black, false, 0.0f);
-		//public CyclesTextureImage PbrNormalTexture = new CyclesTextureImage();
-
 		public TexturedFloat PbrSmudge = new TexturedFloat(Pbr.Smudge, 0.0f, false, 0.0f);
 		public CyclesTextureImage PbrSmudgeTexture = new CyclesTextureImage();
 		public TexturedFloat PbrAmbientOcclusion = new TexturedFloat(Pbr.AmbientOcclusion, 0.0f, false, 0.0f);
