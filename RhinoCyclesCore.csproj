﻿<?xml version="1.0" encoding="utf-8"?>
<Project ToolsVersion="14.0" DefaultTargets="Build" xmlns="http://schemas.microsoft.com/developer/msbuild/2003">
  <Import Project="$(MSBuildExtensionsPath)\$(MSBuildToolsVersion)\Microsoft.Common.props" Condition="Exists('$(MSBuildExtensionsPath)\$(MSBuildToolsVersion)\Microsoft.Common.props')" />
  <Import Project="..\..\..\..\RhinoProjectPropertySheets\Rhino.Common.props" Condition="Exists('..\..\..\..\RhinoProjectPropertySheets\Rhino.Common.props')" />
  <PropertyGroup>
    <Configuration Condition=" '$(Configuration)' == '' ">Debug</Configuration>
    <Platform Condition=" '$(Platform)' == '' ">AnyCPU</Platform>
    <ProjectGuid>{509FC709-9478-43FF-B669-A1A4E3BA8B4A}</ProjectGuid>
    <OutputType>Library</OutputType>
    <AppDesignerFolder>Properties</AppDesignerFolder>
    <RootNamespace>RhinoCyclesCore</RootNamespace>
    <AssemblyName>RhinoCyclesCore</AssemblyName>
    <TargetFrameworkVersion>v4.5</TargetFrameworkVersion>
    <FileAlignment>512</FileAlignment>
    <TargetFrameworkProfile />
  </PropertyGroup>
  <PropertyGroup Condition=" '$(Configuration)|$(Platform)' == 'Debug|AnyCPU' ">
    <DebugSymbols>true</DebugSymbols>
    <DebugType>full</DebugType>
    <Optimize>false</Optimize>
    <OutputPath>$(RhinoBinDir)\$(Configuration)\Plug-ins\</OutputPath>
    <DefineConstants Condition="'$(OS)' == 'Windows_NT'">ON_RUNTIME_WIN;DEBUG;TRACE</DefineConstants>
    <DefineConstants Condition="'$(OS)' == 'Unix'">DEBUG;TRACE</DefineConstants>
    <ErrorReport>prompt</ErrorReport>
    <WarningLevel>4</WarningLevel>
    <TreatWarningsAsErrors>false</TreatWarningsAsErrors>
    <AllowUnsafeBlocks>true</AllowUnsafeBlocks>
  </PropertyGroup>
  <PropertyGroup Condition=" '$(Configuration)|$(Platform)' == 'Release|AnyCPU' ">
    <DebugType>pdbonly</DebugType>
    <Optimize>true</Optimize>
    <OutputPath>$(RhinoBinDir)\$(Configuration)\Plug-ins\</OutputPath>
    <DefineConstants Condition="'$(OS)' == 'Windows_NT'">ON_RUNTIME_WIN;TRACE</DefineConstants>
    <DefineConstants Condition="'$(OS)' == 'Unix'">TRACE</DefineConstants>
    <ErrorReport>prompt</ErrorReport>
    <WarningLevel>4</WarningLevel>
    <AllowUnsafeBlocks>true</AllowUnsafeBlocks>
    <TreatWarningsAsErrors>true</TreatWarningsAsErrors>
  </PropertyGroup>
  <ItemGroup>
    <Reference Include="System" />
    <Reference Include="System.Core" />
    <Reference Include="System.Drawing" />
    <Reference Include="System.Xml.Linq" />
    <Reference Include="System.Data.DataSetExtensions" />
    <Reference Include="Microsoft.CSharp" />
    <Reference Include="System.Data" />
    <Reference Include="System.Net.Http" />
    <Reference Include="System.Xml" />
  </ItemGroup>
  <ItemGroup>
    <Compile Include="..\..\..\..\version.cs">
      <Link>Properties\version.cs</Link>
    </Compile>
    <Compile Include="BitmapImage.cs" />
    <Compile Include="Core\Properties\Resources.Designer.cs">
      <AutoGen>True</AutoGen>
      <DesignTime>True</DesignTime>
      <DependentUpon>Resources.resx</DependentUpon>
    </Compile>
    <Compile Include="Database\RenderSettingsDatabase.cs" />
    <Compile Include="Properties\IconResources.Designer.cs">
      <DependentUpon>IconResources.resx</DependentUpon>
      <AutoGen>True</AutoGen>
      <DesignTime>True</DesignTime>
    </Compile>
    <Compile Include="Settings\ApplicationSettingsChangedEventArgs.cs" />
    <Compile Include="Settings\DefaultEngineSettings.cs" />
    <Compile Include="Settings\DraftPresetEnginesSettings.cs" />
    <Compile Include="Settings\GoodPresetEnginesSettings.cs" />
    <Compile Include="Settings\FinalPresetEnginesSettings.cs" />
    <Compile Include="Settings\IAllSettings.cs" />
    <Compile Include="Settings\IApplicationSettings.cs" />
    <Compile Include="Settings\IDocumentSettings.cs" />
    <Compile Include="Settings\LowPresetEnginesSettings.cs" />
    <Compile Include="Settings\ApplicationAndDocumentSettings.cs" />
    <Compile Include="Environments\XmlEnvironment.cs" />
    <Compile Include="Materials\VertexColorMaterial.cs" />
    <Compile Include="Materials\EmissiveMaterial.cs" />
    <Compile Include="Materials\XmlMaterial.cs" />
    <Compile Include="Core\RcCore.cs" />
    <Compile Include="Core\Properties\AssemblyInfo.cs" />
    <Compile Include="Converters\BitmapConverter.cs" />
    <Compile Include="Converters\ShaderConverter.cs" />
    <Compile Include="CyclesBackground.cs" />
    <Compile Include="CyclesLight.cs" />
    <Compile Include="CyclesMesh.cs" />
    <Compile Include="CyclesObject.cs" />
    <Compile Include="CyclesObjectShader.cs" />
    <Compile Include="CyclesObjectTransform.cs" />
    <Compile Include="CyclesShader.cs" />
    <Compile Include="CyclesTextureImage.cs" />
    <Compile Include="CyclesView.cs" />
    <Compile Include="Database\CameraDatabase.cs" />
    <Compile Include="Database\ChangeDatabase.cs" />
    <Compile Include="Database\EnvironmentDatabase.cs" />
    <Compile Include="Database\LinearWorkflowChangedEventArgs.cs" />
    <Compile Include="Database\LightShaderUpdatedEventArgs.cs" />
    <Compile Include="Database\MaterialShaderUpdatedEventArgs.cs" />
    <Compile Include="Database\LightDatabase.cs" />
    <Compile Include="Database\ObjectDatabase.cs" />
    <Compile Include="Database\ObjectShaderDatabase.cs" />
    <Compile Include="Database\ShaderDatabase.cs" />
    <Compile Include="Environments\SimpleNoiseEnvironment.cs" />
    <Compile Include="LinearWorkflow.cs" />
    <Compile Include="Materials\DiffuseMaterial.cs" />
    <Compile Include="Materials\SimpleMetalMaterial.cs" />
    <Compile Include="Materials\GlassMaterial.cs" />
    <Compile Include="Materials\ICyclesMaterial.cs" />
    <Compile Include="Materials\FlakedCarPaintMaterial.cs" />
    <Compile Include="Materials\BrickWithCheckeredMortar.cs" />
    <Compile Include="Materials\SimpleBrickMaterial.cs" />
    <Compile Include="Materials\SimplePlasticMaterial.cs" />
    <Compile Include="Materials\TranslucentMaterial.cs" />
    <Compile Include="RhinoCyclesData.cs" />
    <Compile Include="Measurement.cs" />
    <Compile Include="RenderEngine.cs" />
    <Compile Include="RenderEngine.UploadData.cs" />
    <Compile Include="RenderEngine.Settings.cs" />
    <Compile Include="RenderEngine.Shaders.cs" />
    <Compile Include="RenderEngine.Utils.cs" />
    <Compile Include="ExtensionMethods\RhinoCyclesExtensions.cs" />
<<<<<<< HEAD
    <Compile Include="Settings\EngineDocumentSettings.cs" />
    <Compile Include="Settings\OptionsDialogCollapsibleSectionUIPanel.cs" />
    <Compile Include="Settings\ResetAllSection.cs" />
    <Compile Include="Settings\DeviceSection.cs" />
    <Compile Include="Settings\ApplicationSection.cs" />
    <Compile Include="Settings\SessionSection.cs" />
    <Compile Include="Settings\AdvancedSettingsSection.cs" />
    <Compile Include="Settings\Section.cs" />
    <Compile Include="Settings\OptionsDialogPage.cs" />
    <Compile Include="Settings\DocumentSettingsModel.cs" />
    <Compile Include="Settings\SettingNames.cs" />
    <Compile Include="Settings\SkipList.cs" />
    <Compile Include="Settings\ViewportSettingsChangedEventArgs.cs" />
=======
    <Compile Include="Settings\SkipList.cs" />
>>>>>>> 947c61ac
    <Compile Include="Shaders\RhinoFullNxt.cs" />
    <Compile Include="Shaders\RhinoLight.cs" />
    <Compile Include="Shaders\RhinoBackground.cs" />
    <Compile Include="Shaders\RhinoNotYetImplemented.cs" />
    <Compile Include="Shaders\RhinoShader.cs" />
    <Compile Include="Utilities.cs" />
    <Compile Include="ViewPlane.cs" />
    <Compile Include="RenderEngines\ModalRenderEngine.cs" />
    <Compile Include="RenderEngines\PreviewRenderEngine.cs" />
    <Compile Include="RenderEngines\ViewportRenderEngine.cs" />
    <Compile Include="RenderPipeline.cs" />
    <EmbeddedResource Include="Core\Properties\Resources.resx">
      <Generator>ResXFileCodeGenerator</Generator>
      <LastGenOutput>Resources.Designer.cs</LastGenOutput>
    </EmbeddedResource>
    <AppDesigner Include="Core\Properties\" />
    <EmbeddedResource Include="Properties\IconResources.resx">
      <Generator>ResXFileCodeGenerator</Generator>
      <LastGenOutput>IconResources.Designer.cs</LastGenOutput>
    </EmbeddedResource>
  </ItemGroup>
  <ItemGroup>
    <ProjectReference Include="..\..\..\..\DotNetSDK\Eto\src\Eto\Eto.csproj">
      <Project>{35ef0a4e-2a1a-492c-8bed-106774ea09f2}</Project>
      <Name>Eto</Name>
      <Private>False</Private>
    </ProjectReference>
    <ProjectReference Include="..\..\..\..\DotNetSDK\Rhino.UI\Rhino.UI.csproj">
      <Project>{3d7c4cfa-38e3-46ed-a689-862a34f6656c}</Project>
      <Name>Rhino.UI</Name>
      <Private>False</Private>
    </ProjectReference>
    <ProjectReference Include="..\..\..\..\DotNetSDK\rhinocommon\dotnet\RhinoCommon.csproj">
      <Project>{ed38373e-290c-4bde-acba-1601484e582a}</Project>
      <Name>RhinoCommon</Name>
      <Private>False</Private>
    </ProjectReference>
    <ProjectReference Include="..\cycles\csycles\csycles.csproj">
      <Project>{36396655-e087-4c00-990b-ce44f08e4fb2}</Project>
      <Name>csycles</Name>
    </ProjectReference>
  </ItemGroup>
  <Choose>
    <When Condition="'$(OS)' == 'Windows_NT'">
      <ItemGroup>
        <ProjectReference Include="..\..\..\..\DotNetSDK\RhinoWindows\RhinoWindows.csproj">
          <Project>{78e5c303-7764-446e-baba-fdb410bd98e1}</Project>
          <Name>RhinoWindows</Name>
          <Private>False</Private>
        </ProjectReference>
      </ItemGroup>
    </When>
    <When Condition="'$(OS)' == 'Unix'">
      <ItemGroup>
        <ProjectReference Include="..\..\..\..\DotNetSDK\rhinomac\RhinoMac.csproj">
          <Project>{89edadb3-3d68-4c7e-85dc-62b95972e226}</Project>
          <Name>RhinoMac</Name>
          <Private>False</Private>
        </ProjectReference>
      </ItemGroup>
    </When>
  </Choose>
  <ItemGroup>
    <EmbeddedResource Include="..\..\..\..\..\Localization\Rhino\cs-cz\XML\cs-czRhinoCyclesCore.xml">
      <Link>Localization\cs-czRhinoCyclesCore.xml</Link>
    </EmbeddedResource>
    <EmbeddedResource Include="..\..\..\..\..\Localization\Rhino\de-de\XML\de-deRhinoCyclesCore.xml">
      <Link>Localization\de-deRhinoCyclesCore.xml</Link>
    </EmbeddedResource>
    <EmbeddedResource Include="..\..\..\..\..\Localization\Rhino\es-es\XML\es-esRhinoCyclesCore.xml">
      <Link>Localization\es-esRhinoCyclesCore.xml</Link>
    </EmbeddedResource>
    <EmbeddedResource Include="..\..\..\..\..\Localization\Rhino\fr-fr\XML\fr-frRhinoCyclesCore.xml">
      <Link>Localization\fr-frRhinoCyclesCore.xml</Link>
    </EmbeddedResource>
    <EmbeddedResource Include="..\..\..\..\..\Localization\Rhino\it-it\XML\it-itRhinoCyclesCore.xml">
      <Link>Localization\it-itRhinoCyclesCore.xml</Link>
    </EmbeddedResource>
    <EmbeddedResource Include="..\..\..\..\..\Localization\Rhino\ja-jp\XML\ja-jpRhinoCyclesCore.xml">
      <Link>Localization\ja-jpRhinoCyclesCore.xml</Link>
    </EmbeddedResource>
    <EmbeddedResource Include="..\..\..\..\..\Localization\Rhino\ko-kr\XML\ko-krRhinoCyclesCore.xml">
      <Link>Localization\ko-krRhinoCyclesCore.xml</Link>
    </EmbeddedResource>
    <EmbeddedResource Include="..\..\..\..\..\Localization\Rhino\pl-pl\XML\pl-plRhinoCyclesCore.xml">
      <Link>Localization\pl-plRhinoCyclesCore.xml</Link>
    </EmbeddedResource>
    <EmbeddedResource Include="..\..\..\..\..\Localization\Rhino\pt-pt\XML\pt-ptRhinoCyclesCore.xml">
      <Link>Localization\pt-ptRhinoCyclesCore.xml</Link>
    </EmbeddedResource>
    <EmbeddedResource Include="..\..\..\..\..\Localization\Rhino\ru-ru\XML\ru-ruRhinoCyclesCore.xml">
      <Link>Localization\ru-ruRhinoCyclesCore.xml</Link>
    </EmbeddedResource>
    <EmbeddedResource Include="..\..\..\..\..\Localization\Rhino\zh-cn\XML\zh-cnRhinoCyclesCore.xml">
      <Link>Localization\zh-cnRhinoCyclesCore.xml</Link>
    </EmbeddedResource>
    <EmbeddedResource Include="..\..\..\..\..\Localization\Rhino\zh-tw\XML\zh-twRhinoCyclesCore.xml">
      <Link>Localization\zh-twRhinoCyclesCore.xml</Link>
    </EmbeddedResource>
  </ItemGroup>
  <ItemGroup>
    <None Include="Icons\Cycles_material.ico" />
  </ItemGroup>
  <ItemGroup>
    <EmbeddedResource Include="Icons\CPU.ico" />
  </ItemGroup>
  <ItemGroup>
    <EmbeddedResource Include="Icons\CUDA.ico" />
  </ItemGroup>
  <ItemGroup>
    <EmbeddedResource Include="Icons\Cycles_viewport_properties.ico" />
  </ItemGroup>
  <ItemGroup>
    <EmbeddedResource Include="Icons\OpenCL.ico" />
  </ItemGroup>
  <Import Project="$(MSBuildToolsPath)\Microsoft.CSharp.targets" />
  <!-- To modify your build process, add your task inside one of the targets below and uncomment it.
       Other similar extension points exist, see Microsoft.Common.targets.
  <Target Name="BeforeBuild">
  </Target>
  <Target Name="AfterBuild">
  </Target>
  -->
</Project><|MERGE_RESOLUTION|>--- conflicted
+++ resolved
@@ -120,7 +120,6 @@
     <Compile Include="RenderEngine.Shaders.cs" />
     <Compile Include="RenderEngine.Utils.cs" />
     <Compile Include="ExtensionMethods\RhinoCyclesExtensions.cs" />
-<<<<<<< HEAD
     <Compile Include="Settings\EngineDocumentSettings.cs" />
     <Compile Include="Settings\OptionsDialogCollapsibleSectionUIPanel.cs" />
     <Compile Include="Settings\ResetAllSection.cs" />
@@ -134,9 +133,6 @@
     <Compile Include="Settings\SettingNames.cs" />
     <Compile Include="Settings\SkipList.cs" />
     <Compile Include="Settings\ViewportSettingsChangedEventArgs.cs" />
-=======
-    <Compile Include="Settings\SkipList.cs" />
->>>>>>> 947c61ac
     <Compile Include="Shaders\RhinoFullNxt.cs" />
     <Compile Include="Shaders\RhinoLight.cs" />
     <Compile Include="Shaders\RhinoBackground.cs" />
