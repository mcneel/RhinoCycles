﻿/**
Copyright 2014-2017 Robert McNeel and Associates

Licensed under the Apache License, Version 2.0 (the "License");
you may not use this file except in compliance with the License.
You may obtain a copy of the License at

http://www.apache.org/licenses/LICENSE-2.0

Unless required by applicable law or agreed to in writing, software
distributed under the License is distributed on an "AS IS" BASIS,
WITHOUT WARRANTIES OR CONDITIONS OF ANY KIND, either express or implied.
See the License for the specific language governing permissions and
limitations under the License.
**/

using ccl;
using ccl.ShaderNodes;
using ccl.ShaderNodes.Sockets;
using RhinoCyclesCore.Core;
using RhinoCyclesCore.ExtensionMethods;

namespace RhinoCyclesCore.Shaders
{
	public class RhinoFullNxt : RhinoShader
	{
		public RhinoFullNxt(Client client, CyclesShader intermediate) : this(client, intermediate, null, intermediate.Front.Name, true)
		{
		}

		public RhinoFullNxt(Client client, CyclesShader intermediate, Shader existing, bool recreate) : this(client, intermediate, existing, intermediate.Front.Name, recreate)
		{
		}

		public RhinoFullNxt(Client client, CyclesShader intermediate, Shader existing) : this(client, intermediate, existing, intermediate.Front.Name, true)
		{
		}

		public RhinoFullNxt(Client client, CyclesShader intermediate, Shader existing, string name, bool recreate) : base(client, intermediate, name, existing, recreate)
		{
		}

		public ClosureSocket GetClosureSocket()
		{
			if (m_original.DisplayMaterial)
			{
				var front = GetShaderPart(m_original.Front);
				var back = GetShaderPart(m_original.Back);

				var backfacing=  new GeometryInfoNode("backfacepicker");
				var flipper = new MixClosureNode("front or back");
				var lp = new LightPathNode("lp for bf");
				var mlt = new MathNode("toggle bf only when camera ray") {Operation = MathNode.Operations.Multiply};

				m_shader.AddNode(backfacing);
				m_shader.AddNode(flipper);
				m_shader.AddNode(lp);
				m_shader.AddNode(mlt);

				lp.outs.IsCameraRay.Connect(mlt.ins.Value1);
				backfacing.outs.Backfacing.Connect(mlt.ins.Value2);

				mlt.outs.Value.Connect(flipper.ins.Fac);

				var frontclosure = front.GetClosureSocket();
				var backclosure = back.GetClosureSocket();

				frontclosure.Connect(flipper.ins.Closure1);
				backclosure.Connect(flipper.ins.Closure2);

				return flipper.GetClosureSocket();
			}
			else
			{
				var last = GetShaderPart(m_original.Front);
				var lastclosure = last.GetClosureSocket();

				return lastclosure;
			}

		}

		public override Shader GetShader()
		{
			if (RcCore.It.EngineSettings.DebugSimpleShaders)
			{
				ccl.ShaderNodes.DiffuseBsdfNode diff = new DiffuseBsdfNode("x");
				diff.ins.Color.Value = new float4(0.8f, 0.6f, 0.5f, 1.0f);
				m_shader.AddNode(diff);
				diff.outs.BSDF.Connect(m_shader.Output.ins.Surface);
			}
			else
			{
				var lc = GetClosureSocket();
				lc.Connect(m_shader.Output.ins.Surface);
			}
			m_shader.FinalizeGraph();
			return m_shader;
		}

		private ShaderNode GetShaderPart(ShaderBody part)
		{
			if (part.IsPbr)
			{
				var principled = new PrincipledBsdfNode("pbr_principled");
				var texco = new TextureCoordinateNode("pbr_texco");
				var basewithao = new MixNode("pbr_basewithao");
				var aotex = new ImageTextureNode("pbr_aotex");
				basewithao.BlendType = MixNode.BlendTypes.Multiply;
				basewithao.ins.Fac.Value = part.PbrAmbientOcclusion.Amount * 0.5f;
				basewithao.ins.Color2.Value = Rhino.Display.Color4f.White.ToFloat4();

				var emissive = new EmissionNode("pbr_emission");
				emissive.ins.Strength.Value = 1.0f;
				var addemissive = new AddClosureNode("pbr_addinemissive");

				m_shader.AddNode(texco);
				m_shader.AddNode(emissive);
				m_shader.AddNode(addemissive);
				m_shader.AddNode(principled);
				m_shader.AddNode(basewithao);
				m_shader.AddNode(aotex);

				if(part.PbrAmbientOcclusion.On && part.PbrAmbientOcclusion.Amount > 0.01f && part.PbrAmbientOcclusionTexture.HasTextureImage) {
					RenderEngine.SetTextureImage(aotex, part.PbrAmbientOcclusionTexture);
					aotex.Extension = part.PbrAmbientOcclusionTexture.Repeat ? ccl.ShaderNodes.TextureNode.TextureExtension.Repeat : ccl.ShaderNodes.TextureNode.TextureExtension.Clip;
					aotex.ColorSpace = TextureNode.TextureColorSpace.None;
					aotex.Projection = TextureNode.TextureProjection.Flat;
					RenderEngine.SetProjectionMode(m_shader, part.PbrAmbientOcclusionTexture, aotex, texco);
					aotex.outs.Color.Connect(basewithao.ins.Color2);
				}

				Utilities.PbrGraphForSlot(m_shader, part.PbrBase, part.PbrBaseTexture, basewithao.ins.Color1, texco);
				basewithao.outs.Color.Connect(principled.ins.BaseColor);
				Utilities.PbrGraphForSlot(m_shader, part.PbrMetallic, part.PbrMetallicTexture, principled.ins.Metallic, texco);
				Utilities.PbrGraphForSlot(m_shader, part.PbrSpecular, part.PbrSpecularTexture, principled.ins.Specular, texco);
				Utilities.PbrGraphForSlot(m_shader, part.PbrSpecularTint, part.PbrSpecularTintTexture, principled.ins.SpecularTint, texco);
				Utilities.PbrGraphForSlot(m_shader, part.PbrRoughness, part.PbrRoughnessTexture, principled.ins.Roughness, texco);
				Utilities.PbrGraphForSlot(m_shader, part.PbrSheen, part.PbrSheenTexture, principled.ins.Sheen, texco);
				Utilities.PbrGraphForSlot(m_shader, part.PbrSheenTint, part.PbrSheenTintTexture, principled.ins.SheenTint, texco);
				Utilities.PbrGraphForSlot(m_shader, part.PbrClearcoat, part.PbrClearcoatTexture, principled.ins.Clearcoat, texco);
				Utilities.PbrGraphForSlot(m_shader, part.PbrClearcoatRoughness, part.PbrClearcoatRoughnessTexture, principled.ins.ClearcoatGloss, texco);
				Utilities.PbrGraphForSlot(m_shader, part.PbrSubsurface, part.PbrSubsurfaceTexture, principled.ins.Subsurface, texco);
				Utilities.PbrGraphForSlot(m_shader, part.PbrSubsurfaceColor, part.PbrSubsurfaceColorTexture, principled.ins.SubsurfaceColor, texco);
				Utilities.PbrGraphForSlot(m_shader, part.PbrSubsurfaceRadius, part.PbrSubsurfaceRadiusTexture, principled.ins.SubsurfaceRadius, texco);
				Utilities.PbrGraphForSlot(m_shader, part.PbrTransmission, part.PbrTransmissionTexture, principled.ins.Transmission, texco);
				Utilities.PbrGraphForSlot(m_shader, part.PbrTransmissionRoughness, part.PbrTransmissionRoughnessTexture, principled.ins.TransmissionRoughness, texco);
				Utilities.PbrGraphForSlot(m_shader, part.PbrIor, part.PbrIorTexture, principled.ins.IOR, texco);
				Utilities.PbrGraphForSlot(m_shader, part.PbrAnisotropic, part.PbrAnisotropicTexture, principled.ins.Anisotropic, texco);
				Utilities.PbrGraphForSlot(m_shader, part.PbrAnisotropicRotation, part.PbrAnisotropicRotationTexture, principled.ins.AnisotropicRotation, texco);
<<<<<<< HEAD

				//ALB - removed specific normal maps from PBR definition.  Normal maps share a slot with bump like the rest of Rhino
=======
>>>>>>> 765d07c3
				//Utilities.PbrGraphForSlot(m_shader, part.PbrNormal, part.PbrNormalTexture, principled.ins.Normal, texco);
				if (part.PbrBump.On && part.PbrBumpTexture.HasTextureImage)
				{
					if (!part.PbrBumpTexture.IsNormalMap)
					{
						var bump = new ccl.ShaderNodes.BumpNode("bump");
						m_shader.AddNode(bump);
						Utilities.GraphForSlot(m_shader, null, part.PbrBump.On, part.PbrBump.Amount, part.PbrBumpTexture, bump.ins.Height, texco, true);
						bump.ins.Strength.Value = part.PbrBump.Amount;
						bump.ins.Distance.Value = RcCore.It.EngineSettings.BumpDistance;
						bump.outs.Normal.Connect(principled.ins.Normal);
					} else {
						Utilities.GraphForSlot(m_shader, null, part.PbrBump.On, part.PbrBump.Amount, part.PbrBumpTexture, principled.ins.Normal, texco, false, true, false);
					}
				}

				principled.outs.BSDF.Connect(addemissive.ins.Closure1);

				if(part.PbrEmission.On && part.PbrEmissionTexture.HasTextureImage)
				{
					Utilities.PbrGraphForSlot(m_shader, part.PbrEmission, part.PbrEmissionTexture, emissive.ins.Color, texco);
					emissive.outs.Emission.Connect(addemissive.ins.Closure2);
				}
				return addemissive;
				
			} else {
				// NOTE: need to add separate texture coordinate nodes for each channel, since different channels
				// can have different texture mappings with different transform matrices. Using only the one would
				// result in only one transform being applied and the rest will appear untouched.
				// See https://mcneel.myjetbrains.com/youtrack/issue/RH-51531
				var texcoord209 = new TextureCoordinateNode("texcoord for diff map");
				var texcoord209bump = new TextureCoordinateNode("texcoord for bump map");
				var texcoord209env = new TextureCoordinateNode("texcoord for envmap");
				var texcoord209transp = new TextureCoordinateNode("texcoord for transp map");

				var invert_transparency192 = new MathSubtract("invert_transparency");
				invert_transparency192.ins.Value1.Value = 1f;
				invert_transparency192.ins.Value2.Value = part.Transparency;
				invert_transparency192.Operation = MathNode.Operations.Subtract;
				invert_transparency192.UseClamp = false;

				var weight_diffuse_amount_by_transparency_inv193 = new MathMultiply("weight_diffuse_amount_by_transparency_inv");
				weight_diffuse_amount_by_transparency_inv193.ins.Value1.Value = part.DiffuseTexture.Amount;
				weight_diffuse_amount_by_transparency_inv193.Operation = MathNode.Operations.Multiply;
				weight_diffuse_amount_by_transparency_inv193.UseClamp = false;

				var diff_tex_amount_multiplied_with_inv_transparency309 = new MathMultiply("diff_tex_amount_multiplied_with_inv_transparency");
				diff_tex_amount_multiplied_with_inv_transparency309.Operation = MathNode.Operations.Multiply;
				diff_tex_amount_multiplied_with_inv_transparency309.UseClamp = false;

				var diffuse_texture210 = new ImageTextureNode("diffuse_texture");
				diffuse_texture210.Projection = TextureNode.TextureProjection.Flat;
				diffuse_texture210.ColorSpace = TextureNode.TextureColorSpace.None;
				diffuse_texture210.Extension = part.DiffuseTexture.Repeat ? TextureNode.TextureExtension.Repeat : TextureNode.TextureExtension.Clip;
				diffuse_texture210.Interpolation = InterpolationType.Smart;
				diffuse_texture210.UseAlpha = true;
				diffuse_texture210.IsLinear = false;

				var diff_tex_weighted_alpha_for_basecol_mix310 = new MathMultiply("diff_tex_weighted_alpha_for_basecol_mix");
				diff_tex_weighted_alpha_for_basecol_mix310.Operation = MathNode.Operations.Multiply;
				diff_tex_weighted_alpha_for_basecol_mix310.UseClamp = false;

				var diffuse_base_color_through_alpha308 = new MixNode("diffuse_base_color_through_alpha");
				diffuse_base_color_through_alpha308.ins.Color1.Value = part.BaseColor;
				diffuse_base_color_through_alpha308.BlendType = ccl.ShaderNodes.MixNode.BlendTypes.Blend;
				diffuse_base_color_through_alpha308.UseClamp = false;

				var use_alpha_weighted_with_modded_amount195 = new MathMultiply("use_alpha_weighted_with_modded_amount");
				use_alpha_weighted_with_modded_amount195.ins.Value1.Value = part.DiffuseTexture.UseAlphaAsFloat;
				use_alpha_weighted_with_modded_amount195.Operation = MathNode.Operations.Multiply;
				use_alpha_weighted_with_modded_amount195.UseClamp = false;

				var bump_texture211 = new ImageTextureNode("bump_texture");
				bump_texture211.Projection = TextureNode.TextureProjection.Flat;
				bump_texture211.ColorSpace = TextureNode.TextureColorSpace.None;
				bump_texture211.Extension = TextureNode.TextureExtension.Repeat;
				bump_texture211.Interpolation = InterpolationType.Smart;
				bump_texture211.UseAlpha = true;
				bump_texture211.IsLinear = false;

				var bump_texture_to_bw212 = new RgbToBwNode("bump_texture_to_bw");

				var bump_amount196 = new MathMultiply("bump_amount");
				bump_amount196.ins.Value1.Value = 4.66f;
				bump_amount196.ins.Value2.Value = part.BumpTexture.Amount;
				bump_amount196.Operation = MathNode.Operations.Multiply;
				bump_amount196.UseClamp = false;

				var diffuse_base_color_through_alpha246 = new MixNode("diffuse_base_color_through_alpha");
				diffuse_base_color_through_alpha246.BlendType = ccl.ShaderNodes.MixNode.BlendTypes.Blend;
				diffuse_base_color_through_alpha246.UseClamp = false;

				var bump213 = new BumpNode("bump");
				bump213.ins.Normal.Value = new ccl.float4(0f, 0f, 0f, 1f);
				bump213.ins.Distance.Value = 0.1f;

				var light_path234 = new LightPathNode("light_path");

				var final_diffuse214 = new DiffuseBsdfNode("final_diffuse");
				final_diffuse214.ins.Roughness.Value = 0f;

				var shadeless_bsdf215 = new EmissionNode("shadeless_bsdf");
				shadeless_bsdf215.ins.Strength.Value = 1f;

				var shadeless_on_cameraray248 = new MathMultiply("shadeless_on_cameraray");
				shadeless_on_cameraray248.ins.Value2.Value = part.ShadelessAsFloat;
				shadeless_on_cameraray248.Operation = MathNode.Operations.Multiply;
				shadeless_on_cameraray248.UseClamp = false;

				var attenuated_reflection_color216 = new MixNode("attenuated_reflection_color");
				attenuated_reflection_color216.ins.Color1.Value = new ccl.float4(0f, 0f, 0f, 1f);
				attenuated_reflection_color216.ins.Color2.Value = part.ReflectionColorGamma;
				attenuated_reflection_color216.ins.Fac.Value = part.Reflectivity;
				attenuated_reflection_color216.BlendType = ccl.ShaderNodes.MixNode.BlendTypes.Blend;
				attenuated_reflection_color216.UseClamp = false;

				var fresnel_based_on_constant217 = new FresnelNode("fresnel_based_on_constant");
				fresnel_based_on_constant217.ins.IOR.Value = part.FresnelIOR;

				var simple_reflection218 = new CombineRgbNode("simple_reflection");
				simple_reflection218.ins.R.Value = part.Reflectivity;
				simple_reflection218.ins.G.Value = 0f;
				simple_reflection218.ins.B.Value = 0f;

				var fresnel_reflection219 = new CombineRgbNode("fresnel_reflection");
				fresnel_reflection219.ins.G.Value = 0f;
				fresnel_reflection219.ins.B.Value = 0f;

				var fresnel_reflection_if_reflection_used197 = new MathMultiply("fresnel_reflection_if_reflection_used");
				fresnel_reflection_if_reflection_used197.ins.Value1.Value = part.Reflectivity;
				fresnel_reflection_if_reflection_used197.ins.Value2.Value = part.FresnelReflectionsAsFloat;
				fresnel_reflection_if_reflection_used197.Operation = MathNode.Operations.Multiply;
				fresnel_reflection_if_reflection_used197.UseClamp = false;

				var select_reflection_or_fresnel_reflection220 = new MixNode("select_reflection_or_fresnel_reflection");
				select_reflection_or_fresnel_reflection220.BlendType = ccl.ShaderNodes.MixNode.BlendTypes.Blend;
				select_reflection_or_fresnel_reflection220.UseClamp = false;

				var shadeless221 = new MixClosureNode("shadeless");

				var glossy222 = new GlossyBsdfNode("glossy");
				glossy222.ins.Roughness.Value = part.ReflectionRoughness;

				var reflection_factor223 = new SeparateRgbNode("reflection_factor");

				var attennuated_refraction_color224 = new MixNode("attennuated_refraction_color");
				attennuated_refraction_color224.ins.Color1.Value = new ccl.float4(0f, 0f, 0f, 1f);
				attennuated_refraction_color224.ins.Color2.Value = part.TransparencyColorGamma;
				attennuated_refraction_color224.ins.Fac.Value = part.Transparency;
				attennuated_refraction_color224.BlendType = ccl.ShaderNodes.MixNode.BlendTypes.Blend;
				attennuated_refraction_color224.UseClamp = false;

				var refraction225 = new RefractionBsdfNode("refraction");
				refraction225.ins.Roughness.Value = part.RefractionRoughness;
				refraction225.ins.IOR.Value = part.IOR;
				refraction225.Distribution = RefractionBsdfNode.RefractionDistribution.GGX;

				var diffuse_plus_glossy226 = new MixClosureNode("diffuse_plus_glossy");

				var blend_in_transparency227 = new MixClosureNode("blend_in_transparency");
				blend_in_transparency227.ins.Fac.Value = part.Transparency;

				var separate_envmap_texco228 = new SeparateXyzNode("separate_envmap_texco");

				var flip_sign_envmap_texco_y198 = new MathMultiply("flip_sign_envmap_texco_y");
				flip_sign_envmap_texco_y198.ins.Value2.Value = -1f;
				flip_sign_envmap_texco_y198.Operation = MathNode.Operations.Multiply;
				flip_sign_envmap_texco_y198.UseClamp = false;

				var recombine_envmap_texco229 = new CombineXyzNode("recombine_envmap_texco");

				var environment_texture230 = new ImageTextureNode("environment_texture");
				environment_texture230.Projection = TextureNode.TextureProjection.Flat;
				environment_texture230.ColorSpace = TextureNode.TextureColorSpace.None;
				environment_texture230.Extension = TextureNode.TextureExtension.Repeat;
				environment_texture230.Interpolation = InterpolationType.Smart;
				environment_texture230.UseAlpha = true;
				environment_texture230.IsLinear = false;

				var attenuated_environment_color231 = new MixNode("attenuated_environment_color");
				attenuated_environment_color231.ins.Color1.Value = new ccl.float4(0f, 0f, 0f, 1f);
				attenuated_environment_color231.ins.Fac.Value = part.EnvironmentTexture.Amount;
				attenuated_environment_color231.BlendType = ccl.ShaderNodes.MixNode.BlendTypes.Blend;
				attenuated_environment_color231.UseClamp = false;

				var diffuse_glossy_and_refraction232 = new MixClosureNode("diffuse_glossy_and_refraction");
				diffuse_glossy_and_refraction232.ins.Fac.Value = part.Transparency;

				var environment_map_diffuse233 = new DiffuseBsdfNode("environment_map_diffuse");
				environment_map_diffuse233.ins.Roughness.Value = 0f;
				environment_map_diffuse233.ins.Normal.Value = new ccl.float4(0f, 0f, 0f, 1f);

				var invert_roughness199 = new MathSubtract("invert_roughness");
				invert_roughness199.ins.Value1.Value = 1f;
				invert_roughness199.ins.Value2.Value = part.RefractionRoughness;
				invert_roughness199.Operation = MathNode.Operations.Subtract;
				invert_roughness199.UseClamp = false;

				var multiply_transparency200 = new MathMultiply("multiply_transparency");
				multiply_transparency200.ins.Value2.Value = part.Transparency;
				multiply_transparency200.Operation = MathNode.Operations.Multiply;
				multiply_transparency200.UseClamp = false;

				var multiply_with_shadowray201 = new MathMultiply("multiply_with_shadowray");
				multiply_with_shadowray201.Operation = MathNode.Operations.Multiply;
				multiply_with_shadowray201.UseClamp = false;

				var custom_environment_blend235 = new MixClosureNode("custom_environment_blend");
				custom_environment_blend235.ins.Fac.Value = part.EnvironmentTexture.Amount;

				var coloured_shadow_trans_color236 = new TransparentBsdfNode("coloured_shadow_trans_color");

				var weight_for_shadowray_coloured_shadow202 = new MathMultiply("weight_for_shadowray_coloured_shadow");
				weight_for_shadowray_coloured_shadow202.ins.Value2.Value = 1f;
				weight_for_shadowray_coloured_shadow202.Operation = MathNode.Operations.Multiply;
				weight_for_shadowray_coloured_shadow202.UseClamp = false;

				var diffuse_from_emission_color249 = new DiffuseBsdfNode("diffuse_from_emission_color");
				diffuse_from_emission_color249.ins.Color.Value = part.EmissionColorGamma;
				diffuse_from_emission_color249.ins.Roughness.Value = 0f;
				diffuse_from_emission_color249.ins.Normal.Value = new ccl.float4(0f, 0f, 0f, 1f);

				var shadeless_emission251 = new EmissionNode("shadeless_emission");
				shadeless_emission251.ins.Color.Value = part.EmissionColorGamma;
				shadeless_emission251.ins.Strength.Value = 1f;

				var coloured_shadow_mix_custom239 = new MixClosureNode("coloured_shadow_mix_custom");

				var diffuse_or_shadeless_emission252 = new MixClosureNode("diffuse_or_shadeless_emission");

				var one_if_usealphatransp_turned_off306 = new MathLess_Than("one_if_usealphatransp_turned_off");
				one_if_usealphatransp_turned_off306.ins.Value1.Value = part.DiffuseTexture.UseAlphaAsFloat;
				one_if_usealphatransp_turned_off306.ins.Value2.Value = 1f;
				one_if_usealphatransp_turned_off306.Operation = MathNode.Operations.Less_Than;
				one_if_usealphatransp_turned_off306.UseClamp = false;

				var max_of_texalpha_or_usealpha307 = new MathMaximum("max_of_texalpha_or_usealpha");
				max_of_texalpha_or_usealpha307.Operation = MathNode.Operations.Maximum;
				max_of_texalpha_or_usealpha307.UseClamp = false;

				var invert_alpha194 = new MathSubtract("invert_alpha");
				invert_alpha194.ins.Value1.Value = 1f;
				invert_alpha194.Operation = MathNode.Operations.Subtract;
				invert_alpha194.UseClamp = false;

				var transparency_texture237 = new ImageTextureNode("transparency_texture");
				transparency_texture237.Projection = TextureNode.TextureProjection.Flat;
				transparency_texture237.ColorSpace = TextureNode.TextureColorSpace.None;
				transparency_texture237.Extension = TextureNode.TextureExtension.Repeat;
				transparency_texture237.Interpolation = InterpolationType.Smart;
				transparency_texture237.UseAlpha = true;
				transparency_texture237.IsLinear = false;

				var transpluminance238 = new RgbToLuminanceNode("transpluminance");

				var invert_luminence203 = new MathSubtract("invert_luminence");
				invert_luminence203.ins.Value1.Value = 1f;
				invert_luminence203.Operation = MathNode.Operations.Subtract;
				invert_luminence203.UseClamp = false;

				var transparency_texture_amount204 = new MathMultiply("transparency_texture_amount");
				transparency_texture_amount204.ins.Value2.Value = part.TransparencyTexture.Amount;
				transparency_texture_amount204.Operation = MathNode.Operations.Multiply;
				transparency_texture_amount204.UseClamp = false;

				var toggle_diffuse_texture_alpha_usage205 = new MathMultiply("toggle_diffuse_texture_alpha_usage");
				toggle_diffuse_texture_alpha_usage205.ins.Value2.Value = part.DiffuseTexture.UseAlphaAsFloat;
				toggle_diffuse_texture_alpha_usage205.Operation = MathNode.Operations.Multiply;
				toggle_diffuse_texture_alpha_usage205.UseClamp = false;

				var toggle_transparency_texture206 = new MathMultiply("toggle_transparency_texture");
				toggle_transparency_texture206.ins.Value1.Value = part.HasTransparencyTextureAsFloat;
				toggle_transparency_texture206.Operation = MathNode.Operations.Multiply;
				toggle_transparency_texture206.UseClamp = false;

				var add_emission_to_final250 = new AddClosureNode("add_emission_to_final");

				var transparent240 = new TransparentBsdfNode("transparent");
				transparent240.ins.Color.Value = new ccl.float4(1f, 1f, 1f, 1f);

				var add_diffuse_texture_alpha207 = new MathAdd("add_diffuse_texture_alpha");
				add_diffuse_texture_alpha207.Operation = MathNode.Operations.Add;
				add_diffuse_texture_alpha207.UseClamp = false;

				var custom_alpha_cutter241 = new MixClosureNode("custom_alpha_cutter");

				var principledbsdf242 = new PrincipledBsdfNode("principledbsdf");
				principledbsdf242.Distribution = PrincipledBsdfNode.Distributions.Multiscatter_GGX;
				principledbsdf242.ins.BaseColor.Value = part.BaseColor;
				principledbsdf242.ins.Subsurface.Value = 0f;
				principledbsdf242.ins.SubsurfaceRadius.Value = new ccl.float4(0f, 0f, 0f, 1f);
				principledbsdf242.ins.SubsurfaceColor.Value = new ccl.float4(0.5019608f, 0.5019608f, 0.5019608f, 1f);
				principledbsdf242.ins.Metallic.Value = part.Metallic;
				principledbsdf242.ins.Specular.Value = part.Specular;
				principledbsdf242.ins.SpecularTint.Value = part.SpecularTint;
				principledbsdf242.ins.Roughness.Value = part.ReflectionRoughness;
				principledbsdf242.ins.Anisotropic.Value = 0f;
				principledbsdf242.ins.AnisotropicRotation.Value = 0f;
				principledbsdf242.ins.Sheen.Value = part.Sheen;
				principledbsdf242.ins.SheenTint.Value = part.SheenTint;
				principledbsdf242.ins.Clearcoat.Value = part.ClearCoat;
				principledbsdf242.ins.ClearcoatGloss.Value = part.ClearCoatGloss;
				principledbsdf242.ins.IOR.Value = part.IOR;
				principledbsdf242.ins.Transmission.Value = part.Transparency;
				principledbsdf242.ins.TransmissionRoughness.Value = part.RefractionRoughness;
				principledbsdf242.ins.Tangent.Value = new ccl.float4(0f, 0f, 0f, 1f);

				var coloured_shadow_mix_glass_principled243 = new MixClosureNode("coloured_shadow_mix_glass_principled");


				m_shader.AddNode(texcoord209);
				m_shader.AddNode(texcoord209bump);
				m_shader.AddNode(texcoord209env);
				m_shader.AddNode(texcoord209transp);
				m_shader.AddNode(invert_transparency192);
				m_shader.AddNode(weight_diffuse_amount_by_transparency_inv193);
				m_shader.AddNode(diff_tex_amount_multiplied_with_inv_transparency309);
				m_shader.AddNode(diffuse_texture210);
				m_shader.AddNode(diff_tex_weighted_alpha_for_basecol_mix310);
				m_shader.AddNode(diffuse_base_color_through_alpha308);
				m_shader.AddNode(use_alpha_weighted_with_modded_amount195);
				m_shader.AddNode(bump_texture211);
				m_shader.AddNode(bump_texture_to_bw212);
				m_shader.AddNode(bump_amount196);
				m_shader.AddNode(diffuse_base_color_through_alpha246);
				m_shader.AddNode(bump213);
				m_shader.AddNode(light_path234);
				m_shader.AddNode(final_diffuse214);
				m_shader.AddNode(shadeless_bsdf215);
				m_shader.AddNode(shadeless_on_cameraray248);
				m_shader.AddNode(attenuated_reflection_color216);
				m_shader.AddNode(fresnel_based_on_constant217);
				m_shader.AddNode(simple_reflection218);
				m_shader.AddNode(fresnel_reflection219);
				m_shader.AddNode(fresnel_reflection_if_reflection_used197);
				m_shader.AddNode(select_reflection_or_fresnel_reflection220);
				m_shader.AddNode(shadeless221);
				m_shader.AddNode(glossy222);
				m_shader.AddNode(reflection_factor223);
				m_shader.AddNode(attennuated_refraction_color224);
				m_shader.AddNode(refraction225);
				m_shader.AddNode(diffuse_plus_glossy226);
				m_shader.AddNode(blend_in_transparency227);
				m_shader.AddNode(separate_envmap_texco228);
				m_shader.AddNode(flip_sign_envmap_texco_y198);
				m_shader.AddNode(recombine_envmap_texco229);
				m_shader.AddNode(environment_texture230);
				m_shader.AddNode(attenuated_environment_color231);
				m_shader.AddNode(diffuse_glossy_and_refraction232);
				m_shader.AddNode(environment_map_diffuse233);
				m_shader.AddNode(invert_roughness199);
				m_shader.AddNode(multiply_transparency200);
				m_shader.AddNode(multiply_with_shadowray201);
				m_shader.AddNode(custom_environment_blend235);
				m_shader.AddNode(coloured_shadow_trans_color236);
				m_shader.AddNode(weight_for_shadowray_coloured_shadow202);
				m_shader.AddNode(diffuse_from_emission_color249);
				m_shader.AddNode(shadeless_emission251);
				m_shader.AddNode(coloured_shadow_mix_custom239);
				m_shader.AddNode(diffuse_or_shadeless_emission252);
				m_shader.AddNode(one_if_usealphatransp_turned_off306);
				m_shader.AddNode(max_of_texalpha_or_usealpha307);
				m_shader.AddNode(invert_alpha194);
				m_shader.AddNode(transparency_texture237);
				m_shader.AddNode(transpluminance238);
				m_shader.AddNode(invert_luminence203);
				m_shader.AddNode(transparency_texture_amount204);
				m_shader.AddNode(toggle_diffuse_texture_alpha_usage205);
				m_shader.AddNode(toggle_transparency_texture206);
				m_shader.AddNode(add_emission_to_final250);
				m_shader.AddNode(transparent240);
				m_shader.AddNode(add_diffuse_texture_alpha207);
				m_shader.AddNode(custom_alpha_cutter241);
				m_shader.AddNode(principledbsdf242);
				m_shader.AddNode(coloured_shadow_mix_glass_principled243);


				invert_transparency192.outs.Value.Connect(weight_diffuse_amount_by_transparency_inv193.ins.Value2);
				weight_diffuse_amount_by_transparency_inv193.outs.Value.Connect(diff_tex_amount_multiplied_with_inv_transparency309.ins.Value1);
				invert_transparency192.outs.Value.Connect(diff_tex_amount_multiplied_with_inv_transparency309.ins.Value2);
				texcoord209.outs.UV.Connect(diffuse_texture210.ins.Vector);
				diff_tex_amount_multiplied_with_inv_transparency309.outs.Value.Connect(diff_tex_weighted_alpha_for_basecol_mix310.ins.Value1);
				diffuse_texture210.outs.Alpha.Connect(diff_tex_weighted_alpha_for_basecol_mix310.ins.Value2);
				diffuse_texture210.outs.Color.Connect(diffuse_base_color_through_alpha308.ins.Color2);
				diff_tex_weighted_alpha_for_basecol_mix310.outs.Value.Connect(diffuse_base_color_through_alpha308.ins.Fac);
				weight_diffuse_amount_by_transparency_inv193.outs.Value.Connect(use_alpha_weighted_with_modded_amount195.ins.Value2);
				texcoord209bump.outs.UV.Connect(bump_texture211.ins.Vector);
				bump_texture211.outs.Color.Connect(bump_texture_to_bw212.ins.Color);
				diffuse_base_color_through_alpha308.outs.Color.Connect(diffuse_base_color_through_alpha246.ins.Color1);
				diffuse_texture210.outs.Color.Connect(diffuse_base_color_through_alpha246.ins.Color2);
				use_alpha_weighted_with_modded_amount195.outs.Value.Connect(diffuse_base_color_through_alpha246.ins.Fac);
				bump_texture_to_bw212.outs.Val.Connect(bump213.ins.Height);
				bump_amount196.outs.Value.Connect(bump213.ins.Strength);
				diffuse_base_color_through_alpha246.outs.Color.Connect(final_diffuse214.ins.Color);
				if (part.BumpTexture.Amount > 0.0f) bump213.outs.Normal.Connect(final_diffuse214.ins.Normal);
				diffuse_base_color_through_alpha246.outs.Color.Connect(shadeless_bsdf215.ins.Color);
				light_path234.outs.IsCameraRay.Connect(shadeless_on_cameraray248.ins.Value1);
				if (part.BumpTexture.Amount > 0.0f) bump213.outs.Normal.Connect(fresnel_based_on_constant217.ins.Normal);
				fresnel_based_on_constant217.outs.Fac.Connect(fresnel_reflection219.ins.R);
				simple_reflection218.outs.Image.Connect(select_reflection_or_fresnel_reflection220.ins.Color1);
				fresnel_reflection219.outs.Image.Connect(select_reflection_or_fresnel_reflection220.ins.Color2);
				fresnel_reflection_if_reflection_used197.outs.Value.Connect(select_reflection_or_fresnel_reflection220.ins.Fac);
				final_diffuse214.outs.BSDF.Connect(shadeless221.ins.Closure1);
				shadeless_bsdf215.outs.Emission.Connect(shadeless221.ins.Closure2);
				shadeless_on_cameraray248.outs.Value.Connect(shadeless221.ins.Fac);
				attenuated_reflection_color216.outs.Color.Connect(glossy222.ins.Color);
				if (part.BumpTexture.Amount > 0.0f) bump213.outs.Normal.Connect(glossy222.ins.Normal);
				select_reflection_or_fresnel_reflection220.outs.Color.Connect(reflection_factor223.ins.Image);
				attennuated_refraction_color224.outs.Color.Connect(refraction225.ins.Color);
				if (part.BumpTexture.Amount > 0.0f) bump213.outs.Normal.Connect(refraction225.ins.Normal);
				shadeless221.outs.Closure.Connect(diffuse_plus_glossy226.ins.Closure1);
				glossy222.outs.BSDF.Connect(diffuse_plus_glossy226.ins.Closure2);
				reflection_factor223.outs.R.Connect(diffuse_plus_glossy226.ins.Fac);
				shadeless221.outs.Closure.Connect(blend_in_transparency227.ins.Closure1);
				refraction225.outs.BSDF.Connect(blend_in_transparency227.ins.Closure2);
				texcoord209env.outs.EnvEmap.Connect(separate_envmap_texco228.ins.Vector);
				separate_envmap_texco228.outs.Y.Connect(flip_sign_envmap_texco_y198.ins.Value1);
				separate_envmap_texco228.outs.X.Connect(recombine_envmap_texco229.ins.X);
				flip_sign_envmap_texco_y198.outs.Value.Connect(recombine_envmap_texco229.ins.Y);
				separate_envmap_texco228.outs.Z.Connect(recombine_envmap_texco229.ins.Z);
				recombine_envmap_texco229.outs.Vector.Connect(environment_texture230.ins.Vector);
				environment_texture230.outs.Color.Connect(attenuated_environment_color231.ins.Color2);
				diffuse_plus_glossy226.outs.Closure.Connect(diffuse_glossy_and_refraction232.ins.Closure1);
				blend_in_transparency227.outs.Closure.Connect(diffuse_glossy_and_refraction232.ins.Closure2);
				attenuated_environment_color231.outs.Color.Connect(environment_map_diffuse233.ins.Color);
				invert_roughness199.outs.Value.Connect(multiply_transparency200.ins.Value1);
				multiply_transparency200.outs.Value.Connect(multiply_with_shadowray201.ins.Value1);
				light_path234.outs.IsShadowRay.Connect(multiply_with_shadowray201.ins.Value2);
				diffuse_glossy_and_refraction232.outs.Closure.Connect(custom_environment_blend235.ins.Closure1);
				environment_map_diffuse233.outs.BSDF.Connect(custom_environment_blend235.ins.Closure2);
				diffuse_base_color_through_alpha246.outs.Color.Connect(coloured_shadow_trans_color236.ins.Color);
				multiply_with_shadowray201.outs.Value.Connect(weight_for_shadowray_coloured_shadow202.ins.Value1);
				custom_environment_blend235.outs.Closure.Connect(coloured_shadow_mix_custom239.ins.Closure1);
				coloured_shadow_trans_color236.outs.BSDF.Connect(coloured_shadow_mix_custom239.ins.Closure2);
				weight_for_shadowray_coloured_shadow202.outs.Value.Connect(coloured_shadow_mix_custom239.ins.Fac);
				diffuse_from_emission_color249.outs.BSDF.Connect(diffuse_or_shadeless_emission252.ins.Closure1);
				shadeless_emission251.outs.Emission.Connect(diffuse_or_shadeless_emission252.ins.Closure2);
				shadeless_on_cameraray248.outs.Value.Connect(diffuse_or_shadeless_emission252.ins.Fac);
				diffuse_texture210.outs.Alpha.Connect(max_of_texalpha_or_usealpha307.ins.Value1);
				one_if_usealphatransp_turned_off306.outs.Value.Connect(max_of_texalpha_or_usealpha307.ins.Value2);
				max_of_texalpha_or_usealpha307.outs.Value.Connect(invert_alpha194.ins.Value2);
				texcoord209transp.outs.UV.Connect(transparency_texture237.ins.Vector);
				transparency_texture237.outs.Color.Connect(transpluminance238.ins.Color);
				transpluminance238.outs.Val.Connect(invert_luminence203.ins.Value2);
				invert_luminence203.outs.Value.Connect(transparency_texture_amount204.ins.Value1);
				invert_alpha194.outs.Value.Connect(toggle_diffuse_texture_alpha_usage205.ins.Value1);
				transparency_texture_amount204.outs.Value.Connect(toggle_transparency_texture206.ins.Value2);
				coloured_shadow_mix_custom239.outs.Closure.Connect(add_emission_to_final250.ins.Closure1);
				diffuse_or_shadeless_emission252.outs.Closure.Connect(add_emission_to_final250.ins.Closure2);
				toggle_diffuse_texture_alpha_usage205.outs.Value.Connect(add_diffuse_texture_alpha207.ins.Value1);
				toggle_transparency_texture206.outs.Value.Connect(add_diffuse_texture_alpha207.ins.Value2);
				add_emission_to_final250.outs.Closure.Connect(custom_alpha_cutter241.ins.Closure1);
				transparent240.outs.BSDF.Connect(custom_alpha_cutter241.ins.Closure2);
				add_diffuse_texture_alpha207.outs.Value.Connect(custom_alpha_cutter241.ins.Fac);
				if (part.BumpTexture.Amount > 0.0f) bump213.outs.Normal.Connect(principledbsdf242.ins.Normal);
				if (part.BumpTexture.Amount > 0.0f) bump213.outs.Normal.Connect(principledbsdf242.ins.ClearcoatNormal);
				principledbsdf242.outs.BSDF.Connect(coloured_shadow_mix_glass_principled243.ins.Closure1);
				coloured_shadow_trans_color236.outs.BSDF.Connect(coloured_shadow_mix_glass_principled243.ins.Closure2);
				weight_for_shadowray_coloured_shadow202.outs.Value.Connect(coloured_shadow_mix_glass_principled243.ins.Fac);

				/* extra code */

				if (part.HasTransparencyTexture)
				{
					RenderEngine.SetTextureImage(transparency_texture237, part.TransparencyTexture);
					RenderEngine.SetProjectionMode(m_shader, part.TransparencyTexture, transparency_texture237, texcoord209transp);
				}

				if (part.HasDiffuseTexture)
				{
					RenderEngine.SetTextureImage(diffuse_texture210, part.DiffuseTexture);
					RenderEngine.SetProjectionMode(m_shader, part.DiffuseTexture, diffuse_texture210, texcoord209);
				}

				if (part.HasBumpTexture)
				{
					RenderEngine.SetTextureImage(bump_texture211, part.BumpTexture);
					RenderEngine.SetProjectionMode(m_shader, part.BumpTexture, bump_texture211, texcoord209bump);
				}

				if (part.HasEnvironmentTexture)
				{
					RenderEngine.SetTextureImage(environment_texture230, part.EnvironmentTexture);
					RenderEngine.SetProjectionMode(m_shader, part.EnvironmentTexture, environment_texture230, texcoord209env);
				}

				if (part.CyclesMaterialType == ShaderBody.CyclesMaterial.Glass
					|| part.CyclesMaterialType == ShaderBody.CyclesMaterial.SimplePlastic
					|| part.CyclesMaterialType == ShaderBody.CyclesMaterial.SimpleMetal) return coloured_shadow_mix_glass_principled243;
				return custom_alpha_cutter241;
			}
		}

	}
}<|MERGE_RESOLUTION|>--- conflicted
+++ resolved
@@ -148,12 +148,6 @@
 				Utilities.PbrGraphForSlot(m_shader, part.PbrIor, part.PbrIorTexture, principled.ins.IOR, texco);
 				Utilities.PbrGraphForSlot(m_shader, part.PbrAnisotropic, part.PbrAnisotropicTexture, principled.ins.Anisotropic, texco);
 				Utilities.PbrGraphForSlot(m_shader, part.PbrAnisotropicRotation, part.PbrAnisotropicRotationTexture, principled.ins.AnisotropicRotation, texco);
-<<<<<<< HEAD
-
-				//ALB - removed specific normal maps from PBR definition.  Normal maps share a slot with bump like the rest of Rhino
-=======
->>>>>>> 765d07c3
-				//Utilities.PbrGraphForSlot(m_shader, part.PbrNormal, part.PbrNormalTexture, principled.ins.Normal, texco);
 				if (part.PbrBump.On && part.PbrBumpTexture.HasTextureImage)
 				{
 					if (!part.PbrBumpTexture.IsNormalMap)
