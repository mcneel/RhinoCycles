--- conflicted
+++ resolved
@@ -54,221 +54,6 @@
 			}
 			else
 			{
-<<<<<<< HEAD
-				TextureCoordinateNode texcoords = new TextureCoordinateNode("textureCoordinates");
-				LightPathNode lightPath = new LightPathNode("lightPath");
-				BackgroundNode background = new BackgroundNode("background");
-				background.ins.Strength.Value = m_original_background.BgStrength;
-				EnvironmentTextureNode backgroundTexture = new EnvironmentTextureNode("backgroundTexture");
-				backgroundTexture.Projection = TextureNode.EnvironmentProjection.Equirectangular;
-				backgroundTexture.ColorSpace = TextureNode.TextureColorSpace.None;
-				backgroundTexture.Extension = TextureNode.TextureExtension.Repeat;
-				backgroundTexture.Interpolation = InterpolationType.Linear;
-				backgroundTexture.IsLinear = false;
-				MixNode backgroundColorOrTexture = new MixNode("backgroundColorOrTexture");
-				backgroundColorOrTexture.ins.Color1.Value = m_original_background.Color1AsFloat4;
-				backgroundColorOrTexture.ins.Fac.Value = m_original_background.HasBgEnvTextureAsFloat;
-				backgroundColorOrTexture.BlendType = MixNode.BlendTypes.Blend;
-				backgroundColorOrTexture.UseClamp = false;
-				MixClosureNode backgroundSkylightAndReflection = new MixClosureNode("backgroundSkylightAndReflection");
-				MathAdd cameraOrTransmission = new MathAdd("cameraOrTransmission");
-				cameraOrTransmission.UseClamp = true;
-				MathSubtract cameraTransmissionRayFirstOnly = new MathSubtract("cameraTransmissionRayFirstOnly");
-
-				BackgroundNode reflection = new BackgroundNode("reflection");
-				reflection.ins.Strength.Value = m_original_background.ReflStrength;
-				EnvironmentTextureNode reflectionTexture = new EnvironmentTextureNode("reflectionTexture");
-				reflectionTexture.Projection = TextureNode.EnvironmentProjection.Equirectangular;
-				reflectionTexture.ColorSpace = TextureNode.TextureColorSpace.None;
-				reflectionTexture.Extension = TextureNode.TextureExtension.Repeat;
-				reflectionTexture.Interpolation = InterpolationType.Linear;
-				reflectionTexture.IsLinear = false;
-				MixNode reflectionColorOrTexture = new MixNode("reflectionColorOrTexture");
-				reflectionColorOrTexture.ins.Color1.Value = m_original_background.ReflectionColorAs4float;
-				reflectionColorOrTexture.ins.Fac.Value = m_original_background.HasReflEnvTextureAsFloat;
-				reflectionColorOrTexture.BlendType = MixNode.BlendTypes.Blend;
-				reflectionColorOrTexture.UseClamp = false;
-
-				BackgroundNode skylight = new BackgroundNode("skylight");
-				skylight.ins.Strength.Value = m_original_background.SkyStrength;
-				EnvironmentTextureNode skylightTexture = new EnvironmentTextureNode("skylightTexture");
-				skylightTexture.Projection = TextureNode.EnvironmentProjection.Equirectangular;
-				skylightTexture.ColorSpace = TextureNode.TextureColorSpace.None;
-				skylightTexture.Extension = TextureNode.TextureExtension.Repeat;
-				skylightTexture.Interpolation = InterpolationType.Linear;
-				skylightTexture.IsLinear = false;
-				MixNode skylightColorOrTexture = new MixNode("skylightColorOrTexture");
-				skylightColorOrTexture.ins.Color1.Value = m_original_background.SkyColorAs4float;
-				skylightColorOrTexture.ins.Fac.Value = m_original_background.HasSkyEnvTextureAsFloat;
-				skylightColorOrTexture.BlendType = MixNode.BlendTypes.Blend;
-				skylightColorOrTexture.UseClamp = false;
-
-				MathSubtract glossyFirstOnly = new MathSubtract("glossyFirstOnly");
-				MixClosureNode skylightAndReflection = new MixClosureNode("skylightAndReflection");
-
-				ColorRampNode gradientColorRamp = new ColorRampNode("gradient_colorramp");
-				gradientColorRamp.ColorBand.Stops.Add(new ccl.ShaderNodes.ColorStop() { Color = m_original_background.Color1AsFloat4, Position = 0f });
-				gradientColorRamp.ColorBand.Stops.Add(new ccl.ShaderNodes.ColorStop() { Color = m_original_background.Color2AsFloat4, Position = 1f });
-				// rotate the window vector
-				GradientTextureNode gradientTexture = new GradientTextureNode("gradientTexture");
-				gradientTexture.Rotation = RenderEngine.CreateFloat4(0.0, 0.0, 1.570796);
-
-				MixNode regularOrGradient = new MixNode("regularOrGradient");
-				regularOrGradient.ins.Fac.Value = m_original_background.UseGradientAsFloat;
-				regularOrGradient.BlendType = MixNode.BlendTypes.Blend;
-				regularOrGradient.UseClamp = false;
-
-				// Three math nodes to disable skylighting effect when skylight
-				// has been turned off
-				MathAdd backgroundSkylightDelimiterOne = new MathAdd("backgroundSkylightDelimiterOne");
-				MathAdd backgroundSkylightDelimiterTwo = new MathAdd("backgroundSkylightDelimiterTwo");
-				MathSubtract backgroundSkylightDelimiterThree = new MathSubtract("backgroundSkylightDelimiterThree");
-
-				m_shader.AddNode(texcoords);
-				m_shader.AddNode(lightPath);
-				m_shader.AddNode(background);
-				m_shader.AddNode(backgroundColorOrTexture);
-				m_shader.AddNode(backgroundTexture);
-				m_shader.AddNode(reflection);
-				m_shader.AddNode(reflectionColorOrTexture);
-				m_shader.AddNode(reflectionTexture);
-				m_shader.AddNode(skylight);
-				m_shader.AddNode(skylightColorOrTexture);
-				m_shader.AddNode(skylightTexture);
-				m_shader.AddNode(glossyFirstOnly);
-				m_shader.AddNode(cameraOrTransmission);
-				m_shader.AddNode(cameraTransmissionRayFirstOnly);
-				m_shader.AddNode(skylightAndReflection);
-				m_shader.AddNode(backgroundSkylightAndReflection);
-				m_shader.AddNode(gradientColorRamp);
-				m_shader.AddNode(gradientTexture);
-				m_shader.AddNode(regularOrGradient);
-				m_shader.AddNode(backgroundSkylightDelimiterOne);
-				m_shader.AddNode(backgroundSkylightDelimiterTwo);
-				m_shader.AddNode(backgroundSkylightDelimiterThree);
-
-				// Connect environment textures to respective mixers to be able to switch
-				// between environment texture or solid color.
-				reflectionTexture.outs.Color.Connect(reflectionColorOrTexture.ins.Color2);
-				skylightTexture.outs.Color.Connect(skylightColorOrTexture.ins.Color2);
-				backgroundTexture.outs.Color.Connect(backgroundColorOrTexture.ins.Color2);
-
-				// Reflection and sky mixers go directly into their respective
-				// background nodes. For reflection and skylight we will use the
-				// background texture/color if their respective custom
-				// environments aren't in use (HasRefl, HasSky)
-				if(m_original_background.HasRefl)
-				{
-					reflectionColorOrTexture.outs.Color.Connect(reflection.ins.Color);
-				}
-				else
-				{
-					backgroundColorOrTexture.outs.Color.Connect(reflection.ins.Color);
-				}
-				if(m_original_background.HasSky && m_original_background.SkylightEnabled)
-				{
-					skylightColorOrTexture.outs.Color.Connect(skylight.ins.Color);
-				}
-				else
-				{
-					backgroundColorOrTexture.outs.Color.Connect(skylight.ins.Color);
-					// Skylight is disabled, so we need to adapt background so we don't
-					// get skylighting effect. We do that by ensuring no diffuse lighting
-					// past diffuse ray depth of 1
-					if(!m_original_background.SkylightEnabled) {
-						backgroundSkylightDelimiterOne.UseClamp = true;
-						backgroundSkylightDelimiterTwo.UseClamp = true;
-						lightPath.outs.IsCameraRay.Connect(backgroundSkylightDelimiterOne.ins.Value1);
-						lightPath.outs.IsDiffuseRay.Connect(backgroundSkylightDelimiterOne.ins.Value2);
-						backgroundSkylightDelimiterOne.outs.Value.Connect(backgroundSkylightDelimiterTwo.ins.Value1);
-						lightPath.outs.IsGlossyRay.Connect(backgroundSkylightDelimiterTwo.ins.Value2);
-						backgroundSkylightDelimiterTwo.outs.Value.Connect(backgroundSkylightDelimiterThree.ins.Value1);
-						lightPath.outs.DiffuseDepth.Connect(backgroundSkylightDelimiterThree.ins.Value2);
-						backgroundSkylightDelimiterThree.outs.Value.Connect(background.ins.Strength);
-					}
-				}
-
-				// Background still can have either environment texture/color or gradient
-				// set. The regularOrGradient mixer helps to pick right one. If the
-				// UseGradientAsFloat evaluates to 1 we will get the gradient, otherwise
-				// either color or environment texture
-				backgroundColorOrTexture.outs.Color.Connect(regularOrGradient.ins.Color1);
-				texcoords.outs.Window.Connect(gradientTexture.ins.Vector);
-				gradientTexture.outs.Fac.Connect(gradientColorRamp.ins.Fac);
-				gradientColorRamp.outs.Color.Connect(regularOrGradient.ins.Color2);
-				regularOrGradient.outs.Color.Connect(background.ins.Color);
-
-				// to glossyFirstOnly we connect IsGlossyRay into first and DiffuseDepth
-				// into second input. This will have the effect that only the first
-				// glossy bounce will sample the reflection background
-				lightPath.outs.IsGlossyRay.Connect(glossyFirstOnly.ins.Value1);
-				lightPath.outs.DiffuseDepth.Connect(glossyFirstOnly.ins.Value2);
-
-				// Hook up skylight and reflection background to closure mixer, driven
-				// by glossyFirstOnly. Whenever we have the first glossy ray we sample
-				// reflection background in Closure2, otherwise sample skylight background
-				glossyFirstOnly.outs.Value.Connect(skylightAndReflection.ins.Fac);
-				if(m_original_background.HasSky)
-				{
-					skylight.outs.Background.Connect(skylightAndReflection.ins.Closure1);
-				} else
-				{
-					background.outs.Background.Connect(skylightAndReflection.ins.Closure1);
-				}
-				if (m_original_background.HasRefl)
-				{
-					reflection.outs.Background.Connect(skylightAndReflection.ins.Closure2);
-				} else
-				{
-					background.outs.Background.Connect(skylightAndReflection.ins.Closure2);
-				}
-
-				// Ensure we sample background for camera rays, and transmission rays such
-				// that we don't have any glossy depth at all. This will allow us to see
-				// the background through transparent surfaces
-				lightPath.outs.IsCameraRay.Connect(cameraOrTransmission.ins.Value1);
-				lightPath.outs.IsTransmissionRay.Connect(cameraOrTransmission.ins.Value2);
-				cameraOrTransmission.outs.Value.Connect(cameraTransmissionRayFirstOnly.ins.Value1);
-				lightPath.outs.GlossyDepth.Connect(cameraTransmissionRayFirstOnly.ins.Value2);
-
-				// Join skylight/reflection and bacgkround in closure mixer driven by
-				// the camera ray and transmission ray when glossy depth is 0.
-				skylightAndReflection.outs.Closure.Connect(backgroundSkylightAndReflection.ins.Closure1);
-				background.outs.Background.Connect(backgroundSkylightAndReflection.ins.Closure2);
-				cameraTransmissionRayFirstOnly.outs.Value.Connect(backgroundSkylightAndReflection.ins.Fac);
-
-				backgroundSkylightAndReflection.outs.Closure.Connect(m_shader.Output.ins.Surface);
-
-				// set up the different texture nodes.
-				if (m_original_background.BackgroundFill == BackgroundStyle.Environment && m_original_background.HasBgEnvTexture)
-				{
-					RenderEngine.SetTextureImage(backgroundTexture, m_original_background.BgTexture);
-					_SetEnvironmentProjection(m_original_background.BgTexture, backgroundTexture);
-					backgroundTexture.Translation = m_original_background.BgTexture.Transform.x;
-					backgroundTexture.Scale = m_original_background.BgTexture.Transform.y;
-					backgroundTexture.Rotation = m_original_background.BgTexture.Transform.z;
-				}
-				else if (m_original_background.BackgroundFill == BackgroundStyle.WallpaperImage && m_original_background.Wallpaper.HasTextureImage)
-				{
-					RenderEngine.SetTextureImage(backgroundTexture, m_original_background.Wallpaper);
-					backgroundTexture.Projection = TextureNode.EnvironmentProjection.Wallpaper;
-				}
-				if (m_original_background.HasReflEnvTexture)
-				{
-					RenderEngine.SetTextureImage(reflectionTexture, m_original_background.ReflectionTexture);
-					_SetEnvironmentProjection(m_original_background.ReflectionTexture, reflectionTexture);
-					reflectionTexture.Translation = m_original_background.ReflectionTexture.Transform.x;
-					reflectionTexture.Scale = m_original_background.ReflectionTexture.Transform.y;
-					reflectionTexture.Rotation = m_original_background.ReflectionTexture.Transform.z;
-				}
-				if (m_original_background.HasSkyEnvTexture)
-				{
-					RenderEngine.SetTextureImage(skylightTexture, m_original_background.SkyTexture);
-					_SetEnvironmentProjection(m_original_background.SkyTexture, skylightTexture);
-					skylightTexture.Translation = m_original_background.SkyTexture.Transform.x;
-					skylightTexture.Scale = m_original_background.SkyTexture.Transform.y;
-					skylightTexture.Rotation = m_original_background.SkyTexture.Transform.z;
-=======
 				var texcoord210 = new TextureCoordinateNode("texcoord");
 
 				RhinoAzimuthAltitudeTransformNode azimuthAltitudeTransformNode = new RhinoAzimuthAltitudeTransformNode("azimuthAltitudeTransform");
@@ -632,7 +417,6 @@
 				else
 				{
 					final_bg277.outs.Background.Connect(m_shader.Output.ins.Surface);
->>>>>>> 15b6e635
 				}
 			}
 
